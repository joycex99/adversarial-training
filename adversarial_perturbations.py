--- conflicted
+++ resolved
@@ -328,10 +328,6 @@
         self.perturbation_class = perturbation_class
         if isinstance(param_kwargs, dict):
             param_kwargs = PerturbationParameters(**param_kwargs)
-<<<<<<< HEAD
-
-=======
->>>>>>> 1232064e
         self.param_kwargs = param_kwargs
         self.other_args = other_args
 
