--- conflicted
+++ resolved
@@ -457,8 +457,6 @@
 
 
 if __name__ == '__main__':
-<<<<<<< HEAD
+
     main_attack_script(['FGSM'], show_images=True)
-=======
-    main_attack_script(['URM'], show_images=True, use_gpu=True)
->>>>>>> a66b0dae
+
