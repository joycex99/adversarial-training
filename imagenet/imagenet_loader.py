--- conflicted
+++ resolved
@@ -57,10 +57,6 @@
       normalizer = normalizer_from_imagenet_model(model)
       return model, normalizer
     return model
-<<<<<<< HEAD
-
-=======
->>>>>>> 352289ef
 
 def normalizer_from_imagenet_model(model):
     """ Imagenet models taken from the git repo are not normalized and have
