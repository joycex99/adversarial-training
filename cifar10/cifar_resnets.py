'''
MISTER_ED_NOTE: I blatantly copied this code from this github repository:
https://github.com/akamaster/pytorch_resnet_cifar10

Huge kudos to Yerlan Idelbayev.
'''



'''
Properly implemented ResNet-s for CIFAR10 as described in paper [1].

The implementation and structure of this file is hugely influenced by [2]
which is implemented for ImageNet and doesn't have option A for identity.
Moreover, most of the implementations on the web is copy-paste from
torchvision's resnet and has wrong number of params.

Proper ResNet-s for CIFAR10 (for fair comparision and etc.) has following
number of layers and parameters:

name      | layers | params
ResNet20  |    20  | 0.27M
ResNet32  |    32  | 0.46M
ResNet44  |    44  | 0.66M
ResNet56  |    56  | 0.85M
ResNet110 |   110  |  1.7M
ResNet1202|  1202  | 19.4m

which this implementation indeed has.

Reference:
[1] Kaiming He, Xiangyu Zhang, Shaoqing Ren, Jian Sun
    Deep Residual Learning for Image Recognition. arXiv:1512.03385
[2] https://github.com/pytorch/vision/blob/master/torchvision/models/resnet.py

If you use this implementation in you work, please don't forget to mention the
author, Yerlan Idelbayev.
'''
import torch
import torch.nn as nn
import torch.nn.functional as F
import torch.nn.init as init

from torch.autograd import Variable

__all__ = ['ResNet', 'resnet20', 'resnet32', 'resnet44', 'resnet56', 'resnet110', 'resnet1202']

def _weights_init(m):
    classname = m.__class__.__name__
    # print(classname)
    if isinstance(m, nn.Linear) or isinstance(m, nn.Conv2d):
<<<<<<< HEAD
        try:
            init.kaiming_normal_(m.weight)
        except AttributeError:
            init.kaiming_normal(m.weight)
=======
        init.kaiming_normal_(m.weight)
>>>>>>> 1f681324

class LambdaLayer(nn.Module):
    def __init__(self, lambd):
        super(LambdaLayer, self).__init__()
        self.lambd = lambd

    def forward(self, x):
        return self.lambd(x)


class BasicBlock(nn.Module):
    expansion = 1

    def __init__(self, in_planes, planes, stride=1, option='A'):
        super(BasicBlock, self).__init__()
        self.conv1 = nn.Conv2d(in_planes, planes, kernel_size=3, stride=stride, padding=1, bias=False)
        self.bn1 = nn.BatchNorm2d(planes)
        self.conv2 = nn.Conv2d(planes, planes, kernel_size=3, stride=1, padding=1, bias=False)
        self.bn2 = nn.BatchNorm2d(planes)

        self.shortcut = nn.Sequential()
        if stride != 1 or in_planes != planes:
            if option == 'A':
                """
                For CIFAR10 ResNet paper uses option A.
                """
                self.shortcut = LambdaLayer(lambda x:
                                            F.pad(x[:, :, ::2, ::2], (0, 0, 0, 0, planes//4, planes//4), "constant", 0))
            elif option == 'B':
                self.shortcut = nn.Sequential(
                     nn.Conv2d(in_planes, self.expansion * planes, kernel_size=1, stride=stride, bias=False),
                     nn.BatchNorm2d(self.expansion * planes)
                )

    def forward(self, x):
        out = F.relu(self.bn1(self.conv1(x)))
        out = self.bn2(self.conv2(out))
        out += self.shortcut(x)
        out = F.relu(out)
        return out


class ResNet(nn.Module):
    def __init__(self, block, num_blocks, num_classes=10):
        super(ResNet, self).__init__()
        self.in_planes = 16

        self.conv1 = nn.Conv2d(3, 16, kernel_size=3, stride=1, padding=1, bias=False)
        self.bn1 = nn.BatchNorm2d(16)
        self.layer1 = self._make_layer(block, 16, num_blocks[0], stride=1)
        self.layer2 = self._make_layer(block, 32, num_blocks[1], stride=2)
        self.layer3 = self._make_layer(block, 64, num_blocks[2], stride=2)
        self.linear = nn.Linear(64, num_classes)
        self.apply(_weights_init)


    def _make_layer(self, block, planes, num_blocks, stride):
        strides = [stride] + [1]*(num_blocks-1)
        layers = []
        for stride in strides:
            layers.append(block(self.in_planes, planes, stride))
            self.in_planes = planes * block.expansion

        return nn.Sequential(*layers)

    def forward(self, x):
        out = F.relu(self.bn1(self.conv1(x)))
        out = self.layer1(out)
        out = self.layer2(out)
        out = self.layer3(out)
        out = F.avg_pool2d(out, out.size()[3])
        out = out.view(out.size(0), -1)
        out = self.linear(out)
        return out


def resnet20():
    return ResNet(BasicBlock, [3, 3, 3])


def resnet32():
    return ResNet(BasicBlock, [5, 5, 5])


def resnet44():
    return ResNet(BasicBlock, [7, 7, 7])


def resnet56():
    return ResNet(BasicBlock, [9, 9, 9])


def resnet110():
    return ResNet(BasicBlock, [18, 18, 18])


def resnet1202():
    return ResNet(BasicBlock, [200, 200, 200])


def test(net):
    import numpy as np
    total_params = 0

    for x in filter(lambda p: p.requires_grad, net.parameters()):
        total_params += np.prod(x.data.numpy().shape)
    print("Total number of params", total_params)
    print("Total layers", len(list(filter(lambda p: p.requires_grad and len(p.data.size())>1, net.parameters()))))<|MERGE_RESOLUTION|>--- conflicted
+++ resolved
@@ -49,14 +49,10 @@
     classname = m.__class__.__name__
     # print(classname)
     if isinstance(m, nn.Linear) or isinstance(m, nn.Conv2d):
-<<<<<<< HEAD
         try:
             init.kaiming_normal_(m.weight)
         except AttributeError:
             init.kaiming_normal(m.weight)
-=======
-        init.kaiming_normal_(m.weight)
->>>>>>> 1f681324
 
 class LambdaLayer(nn.Module):
     def __init__(self, lambd):
