""" Holds the various attacks we can do """
import torch
from torch.autograd import Variable, Function
from torch import optim
import utils.pytorch_utils as utils
import utils.image_utils as img_utils
import random
import sys
import custom_lpips.custom_dist_model as dm
import loss_functions as lf

MAXFLOAT = 1e20

class AdversarialAttack(object):
    """ Wrapper for adversarial attacks. Is helpful for when subsidiary methods
        are needed.
    """

    def __init__(self, classifier_net, normalizer, use_gpu=False):
        self.classifier_net = classifier_net
        self.normalizer = normalizer or utils.IdentityNormalize()
        self.use_gpu = use_gpu
        self.validator = lambda *args: None

    @property
    def _dtype(self):
        return torch.cuda.FloatTensor if self.use_gpu else torch.FloatTensor

    def setup(self):
        self.classifier_net.eval()
        self.normalizer.differentiable_call()


    def eval(self, ground_examples, adversarials, labels, topk=1):
        """ Evaluates how good the adversarial examples are
        ARGS:
            ground_truths: Variable (NxCxHxW) - examples before we did
                           adversarial perturbation. Vals in [0, 1] range
            adversarials: Variable (NxCxHxW) - examples after we did
                           adversarial perturbation. Should be same shape and
                           in same order as ground_truth
            labels: Variable (longTensor N) - correct labels of classification
                    output
        RETURNS:
            tuple of (% of correctly classified original examples,
                      % of correctly classified adversarial examples)
        """
        ground_examples = utils.safe_var(ground_examples)
        adversarials = utils.safe_var(adversarials)
        labels = utils.safe_var(labels)

        normed_ground = self.normalizer.forward(ground_examples)
        ground_output = self.classifier_net.forward(normed_ground)

        normed_advs = self.normalizer.forward(adversarials)
        adv_output = self.classifier_net.forward(normed_advs)

        start_prec = utils.accuracy(ground_output.data, labels.data,
                                    topk=(topk,))
        adv_prec = utils.accuracy(adv_output.data, labels.data,
                                  topk=(topk,))

        return start_prec[0][0], adv_prec[0][0]


    def eval_attack_only(self, adversarials, labels, topk=1):
        """ Outputs the accuracy of the adv_inputs only
        ARGS:
            adv_inputs: Variable NxCxHxW - examples after we did adversarial
                                           perturbation
            labels: Variable (longtensor N) - correct labels of classification
                                              output
            topk: int - criterion for 'correct' classification
        RETURNS:
            (int) number of correctly classified examples
        """

        adversarials = utils.safe_var(adversarials)
        labels = utils.safe_var(labels)
        normed_advs = self.normalizer.forward(adversarials)

        adv_output = self.classifier_net.forward(normed_advs)
        return utils.accuracy_int(adv_output, labels, topk=topk)



    def print_eval_str(self, ground_examples, adversarials, labels, topk=1):
        """ Prints how good this adversarial attack is
            (explicitly prints out %CorrectlyClassified(ground_examples)
            vs %CorrectlyClassified(adversarials)

        ARGS:
            ground_truths: Variable (NxCxHxW) - examples before we did
                           adversarial perturbation. Vals in [0, 1] range
            adversarials: Variable (NxCxHxW) - examples after we did
                           adversarial perturbation. Should be same shape and
                           in same order as ground_truth
            labels: Variable (longTensor N) - correct labels of classification
                    output
        RETURNS:
            None, prints some stuff though
        """

        og, adv = self.eval(ground_examples, adversarials, labels, topk=topk)
        print "Went from %s correct to %s correct" % (og, adv)



    def validation_loop(self, examples, labels, iter_no=None):
        """ Prints out validation values interim for use in iterative techniques
        ARGS:
            new_examples: Variable (NxCxHxW) - [0.0, 1.0] images to be
                          classified and compared against labels
            labels: Variable (longTensor
            N) - correct labels for indices of
                             examples
            iter_no: String - an extra thing for prettier prints
        RETURNS:
            None
        """
        normed_input = self.normalizer.forward(examples)
        new_output = self.classifier_net.forward(normed_input)
        new_prec = utils.accuracy(new_output.data, labels.data, topk=(1,))
        print_str = ""
        if isinstance(iter_no, int):
            print_str += "(iteration %02d): " % iter_no
        elif isinstance(iter_no, basestring):
            print_str += "(%s): " % iter_no
        else:
            pass

        print_str += " %s correct" % new_prec[0][0]

        print print_str


##############################################################################
#                                                                            #
#                        Uniform Random Method (URM)                         #
#                                                                            #
##############################################################################

class URM(AdversarialAttack):
    def __init__(self, classifier_net, normalizer, loss_fxn, use_gpu=False,
                 lp_norm='linf'):
        super(URM, self).__init__(classifier_net, normalizer, use_gpu=use_gpu)

        assert lp_norm in ['l2', 'linf']

        if lp_norm == 'l2':
            raise NotImplementedError

        self.lp_norm = lp_norm

        assert isinstance(loss_fxn, lf.IncorrectIndicator)
        self.loss_fxn = loss_fxn


    @classmethod
    def _random_linf_perturbation(cls, examples_like, linf_tensor):
        """ Returns an object of the same type/shape as examples_like that
            holds a uniformly random perturbation in the l_infinity box of
            l_inf_tensor[i].

            NOTE THAT THIS JUST RETURNS THE PERTUBATION AND NOT
            PERTUBATION + EXAMPLES_LIKE
        ARGS:
            examples_like : Tensor or Variable (NxCxHxW) -
            linf_tensor : LongTensor (N) - per-example l_inf bounds we have,
        RETURNS:
            NxCxHxW object with same type/storage_device as examples_like
        """
        num_examples = examples_like.shape[0]



        linf_expanded = linf_tensor.view(num_examples,
                                         *[1] * (examples_like.dim() - 1))

        is_var = isinstance(examples_like, Variable)

        random_tensor = torch.sign(torch.rand(*examples_like.shape) - 0.5) * linf_expanded

        # random_tensor = (torch.rand(*examples_like.shape) * linf_expanded * 2 -
        #                torch.ones(*examples_like.shape) * linf_expanded)


        if random_tensor.is_cuda != examples_like.is_cuda:
            xform = lambda t: t.cuda() if examples_like.is_cuda else t.cpu()
            random_tensor = xform(random_tensor)

        if is_var:
            return Variable(random_tensor)
        else:
            return random_tensor



    def attack(self, examples, labels, lp_bound, num_tries=100, verbose=True):
        """ For a given minibatch of examples, uniformly randomly generates
            num_tries uniform elements from the lp ball of size lp_bound.
            The minimum distance incorrectly classified object is kept,
            otherwise the original is returned
        ARGS:
            examples: Nxcxwxh tensor for N examples. NOT NORMALIZED (i.e. all
                      vals are between 0.0 and 1.0 )
            labels: single-dimension tensor with labels of examples (in same
                    order)

            lp_bound: float - how far we're allowed to guess in lp-distance
            num_tries : how many random perturbations we try per example
        RETURNS:
            {'min_dist': ..., 'adv_ex': tensor output}
        """

        # NOTE: THIS IS SUPER NAIVE AND WE CAN DO UNIFORM RANDOM WAAAAY BETTER


        num_examples = examples.shape[0]
        dim = examples.dim()
        expand_to_dim = lambda t: t.view(num_examples, *([1] * dim))

        var_examples = Variable(examples) # no grads needed
        var_labels = Variable(labels)

        if self.lp_norm == 'linf':
            random_guesser = self._random_linf_perturbation
            lp_type = 'inf'
        else:
            lp_type = int(self.lp_norm[1:])
            raise NotImplementedError



        lp_vec = torch.ones(num_examples).type(self._dtype) * lp_bound
        outputs = {'best_dist': torch.ones(num_examples).type(self._dtype) *\
                                MAXFLOAT,
                   'best_adv_images': examples.clone(),
                   'original_images': examples.clone()}

        ######################################################################
        #   Loop through each try                                            #
        ######################################################################

        for try_no in xrange(num_tries):
            if verbose and try_no % (num_tries / 10) == 0 and try_no > 1:
                print "Completed %03d random guesses..." % try_no

            # get random perturbation
            random_guess = var_examples + random_guesser(var_examples,
                                                         lp_vec)
            random_guess = utils.clip_0_1(random_guess)

            loss = self.loss_fxn.forward(random_guess, var_labels,
                                         return_type='vector')

            loss = loss.type(self._dtype)
            converse_loss = 1 - loss

            # get distances per example


            batchwise_norms = utils.batchwise_norm(random_guess - var_examples,
                                                   lp_type, dim=0)

            # Reflect this iteration in outputs and lp_tensor

            # build incorrect index vector
            # comp_1[i] = batchwise_norm[i] if i is adversarial, MAXFLOAT o.w.
            comp_1 = (loss * batchwise_norms + converse_loss * (MAXFLOAT)).data

            # figure out which random guesses to keep
            to_keep = (comp_1 < outputs['best_dist']).type(self._dtype)
            to_keep = expand_to_dim(to_keep)
            to_keep_converse = 1 - to_keep

            # compute new best_dists and best_adv_images
            new_bests = (random_guess.data * to_keep +
                         outputs['best_adv_images'] * to_keep_converse)
            new_best_dists = torch.min(comp_1, outputs['best_dist'])

            outputs['best_dist'] = new_best_dists
            outputs['best_adv_images'] = new_bests

        if verbose:
            num_successful = len([_ for _ in outputs['best_dist']
                                  if _ < MAXFLOAT])
            print "\n Ending attack"
            print "Successful attacks for %03d/%03d examples in CONTINUOUS" %\
                   (num_successful, num_examples)

        return outputs









##############################################################################
#                                                                            #
#                         Fast Gradient Sign Method (FGSM)                   #
#                                                                            #
##############################################################################

class FGSM(AdversarialAttack):
    def __init__(self, classifier_net, normalizer, loss_fxn, use_gpu=False):
        super(FGSM, self).__init__(classifier_net, normalizer, use_gpu=use_gpu)
        self.loss_fxn = loss_fxn

    def attack(self, examples, labels, l_inf_bound=0.05, verbose=True):

        """ Builds FGSM examples for the given examples with l_inf bound
        ARGS:
            classifier: Pytorch NN
            examples: Nxcxwxh tensor for N examples. NOT NORMALIZED (i.e. all
                      vals are between 0.0 and 1.0 )
            labels: single-dimension tensor with labels of examples (in same
                    order)
            l_inf_bound: float between 0.0 and 1.0 of maximum l_infinity bound
            normalizer: DifferentiableNormalize object to prep objects into
                        classifier
            evaluate: boolean, if True will validation results
            loss_fxn:  RegularizedLoss object - partially applied loss fxn that
                         takes [0.0, 1.0] image Variables and labels and outputs
                         a scalar loss variable. Also has a zero_grad method
        RETURNS:
            adv_examples: NxCxWxH tensor with adversarial examples

        """

        assert 0 < l_inf_bound < 1.0
        self.classifier_net.eval() # ALWAYS EVAL FOR BUILDING ADV EXAMPLES

        var_examples = Variable(examples, requires_grad=True)
        var_labels = Variable(labels, requires_grad=False)

        ######################################################################
        #   Build adversarial examples                                       #
        ######################################################################

        # Fix the 'reference' images for the loss function
        self.loss_fxn.setup_attack_batch(var_examples)

        # take gradients and step
        loss = self.loss_fxn.forward(var_examples, var_labels)
        torch.autograd.backward(loss)

        # add adversarial noise and clamp to 0.0, 1.0 range
        signs = l_inf_bound * torch.sign(var_examples.grad.data)
        adversarial_examples = torch.clamp(examples + signs, 0, 1)


        # output tensor with the data
        self.loss_fxn.cleanup_attack_batch()
        return adversarial_examples



##############################################################################
#                                                                            #
#                               Basic Iterative Method (BIM)                 #
#                                                                            #
##############################################################################

class BIM(AdversarialAttack):
    def __init__(self, classifier_net, normalizer, loss_fxn, use_gpu=False):
        super(BIM, self).__init__(classifier_net, normalizer, use_gpu=use_gpu)
        self.loss_fxn = loss_fxn

    def attack(self, examples, labels, l_inf_bound=0.05, step_size=1 / 255.,
               num_iterations=None, verbose=True):
        """ Builds BIM examples for the given examples with l_inf bound, and
            given step_size
        ARGS:
            examples: Nxcxwxh tensor for N examples. NOT NORMALIZED (i.e. all
                      vals are between 0.0 and 1.0 )
            labels: single-dimension tensor with labels of examples (in same
                    order)
            l_inf_bound: float between 0.0 and 1.0 of maximum l_infinity bound
            step_size: how much to step each time. 1/256 is a nice value here
            normalizer: DifferentiableNormalize object to prep objects into
                        classifier
            loss_fxn:  RegularizedLoss object - partially applied loss fxn that
                         takes [0.0, 1.0] image Variables and labels and outputs
                         a scalar loss variable. Also has a zero_grad method
            num_iterations: int - if not None should be an integer number of
                                  iterations. Defaults to the default from the
                                  original paper
        RETURNS:
            Nxcxwxh tensor with adversarial examples,
        """

        ######################################################################
        #   Setups and assertions                                            #
        ######################################################################

        assert 0 < l_inf_bound < 1.0

        # use original paper to figure out num_iterations
        # https://arxiv.org/pdf/1607.02533.pdf
        num_iterations = num_iterations or int(min([l_inf_bound * 255 + 4,
                                                 l_inf_bound * 255 * 1.25]) + 1)

        if not verbose:
            self.validator = lambda ex, label, iter_no: None
        else:
            self.validator = self.validation_loop

        self.classifier_net.eval() # ALWAYS EVAL FOR BUILDING ADV EXAMPLES
        var_examples = Variable(examples,requires_grad=True)
        var_labels = Variable(labels, requires_grad=False)

        # Fix the 'reference' images for the loss function
        self.loss_fxn.setup_attack_batch(var_examples.clone())
        ######################################################################
        #   Build adversarial examples                                       #
        ######################################################################

        intermed_images = var_examples
        self.validator(intermed_images, var_labels, iter_no="START")

        # Start iterating...
        for iter_no in xrange(num_iterations):

            # Reset gradients, then take another gradient
            self.loss_fxn.zero_grad()
            loss = self.loss_fxn.forward(intermed_images, var_labels)

            torch.autograd.backward(loss)

            # Take a step and then clamp
            signs = torch.sign(intermed_images.grad.data) * step_size
            clamp_inf = utils.clamp_ref(intermed_images.data + signs, examples,
                                       l_inf_bound)
            clamp_box = torch.clamp(clamp_inf, 0., 1.)

            # Setup for next
            intermed_images = Variable(clamp_box, requires_grad=True)
            self.validator(intermed_images, var_labels, iter_no=iter_no)


        return intermed_images.data



##############################################################################
#                                                                            #
#                           Projected Gradient Descent (PGD)                 #
#                                                                            #
##############################################################################

class LInfPGD(AdversarialAttack):
    def __init__(self, classifier_net, normalizer, loss_fxn, use_gpu=False):
        super(LInfPGD, self).__init__(classifier_net, normalizer,
                                      use_gpu=use_gpu)
        self.loss_fxn = loss_fxn

    def _do_iteration(self, intermed_images, var_labels, signed, step_size,
                      l_inf_bound, reference_var):

        self.loss_fxn.zero_grad()
        loss = self.loss_fxn.forward(intermed_images, var_labels)
        torch.autograd.backward(loss)

        # Take a step and 'project'
        if signed:
            perturbation = torch.sign(intermed_images.grad.data) * step_size
        else:
            perturbation = intermed_images.grad.data * step_size

        clamp_inf = utils.clamp_ref(intermed_images.data + perturbation,
                                   reference_var.data, l_inf_bound)
        clamp_box = torch.clamp(clamp_inf, 0., 1.)
        intermed_images = Variable(clamp_box, requires_grad=True)
        return Variable(intermed_images.data, requires_grad=True)


    def _random_init(self, var_examples, l_inf_bound):
        """ Returns a tensor with a random perturbation within the l_inf
            bound of the original
        ARGS:
            examples : NxCxHxW Variable - original images
            l_inf_bound : float - how much we can perturb each pixel by
        RETURNS:
            NxCxHxW Varialbe on the same device as the original,
        """
        rand_noise = (torch.rand(*var_examples.shape) * l_inf_bound * 2 -
                      torch.ones(*var_examples.shape) * l_inf_bound)
        rand_noise = rand_noise.type(self._dtype)

        clipped_init = torch.clamp(rand_noise + var_examples.data,
                                   0.0, 1.0)

        var_examples = Variable(clipped_init, requires_grad=True)
        return var_examples


    def attack(self, examples, labels, l_inf_bound=0.05, step_size=1/255.0,
               num_iterations=None, random_init=False, signed=True,
               verbose=True):
        """ Builds PGD examples for the given examples with l_inf bound and
            given step size. Is almost identical to the BIM attack, except
            we take steps that are proportional to gradient value instead of
            just their sign
        ARGS:
            examples: NxCxHxW tensor - for N examples, is NOT NORMALIZED
                      (i.e., all values are in between 0.0 and 1.0)
            labels: N longTensor - single dimension tensor with labels of
                    examples (in same order as examples)
            l_inf_bound : float - how much we're allowed to perturb each pixel
                          (relative to the 0.0, 1.0 range)
            step_size : float - how much of a step we take each iteration
            num_iterations: int - how many iterations we take
            random_init : bool - if True, we randomly pick a point in the
                               l-inf epsilon ball around each example
            signed : bool - if True, each step is
                            adversarial = adversarial + sign(grad)
                            [this is the form that madry et al use]
                            if False, each step is
                            adversarial = adversarial + grad
        RETURNS:
            NxCxHxW tensor with adversarial examples
        """

        ######################################################################
        #   Setups and assertions                                            #
        ######################################################################

        assert 0 < l_inf_bound < 1.0

        self.classifier_net.eval() # ALWAYS EVAL FOR BUILDING ADV EXAMPLES

        if not verbose:
            self.validator = lambda ex, label, iter_no: None
        else:
            self.validator = self.validation_loop

        var_examples = Variable(examples, requires_grad=True)
        var_labels = Variable(labels, requires_grad=False)

        reference_var = Variable(examples.clone(), requires_grad=False)

        self.loss_fxn.setup_attack_batch(reference_var)

        ##################################################################
        #   Build adversarial examples                                   #
        ##################################################################

        self.validator(var_examples, var_labels, iter_no="START")

        # random initialization if necessary
        if random_init:
            var_examples = self._random_init(var_examples, l_inf_bound)
            self.validator(var_examples, var_labels, iter_no="RANDOM")

        # Start iterating...
        for iter_no in xrange(num_iterations):
            # Reset gradients, then take another gradient
            var_examples = self._do_iteration(var_examples, var_labels, signed,
                                              step_size, l_inf_bound,
                                              reference_var)
            self.validator(var_examples, var_labels, iter_no=iter_no)
        return var_examples.data


############################################################################
#                                                                          #
#                           Carlini Wagner attacks                         #
#                                                                          #
############################################################################

class CW(AdversarialAttack):

    def __init__(self, classifier_net, normalizer, loss_fxn,
                 scale_constant, num_bin_search_steps=5, num_optim_steps=1000,
                 distance_metric_type='l2', confidence=0.0, use_gpu=False):
        """ Most effective implementation of Carlini/Wagner's L2 attack as
            outlined in their paper: https://arxiv.org/pdf/1608.04644.pdf
            Reference Implementations:
                - https://github.com/rwightman/pytorch-nips2017-attack-example
                - https://github.com/tensorflow/cleverhans/
        ARGS:
            classifier_net: Pytorch NN
            normalizer: DifferentiableNormalize object to prep objects into
                        classifier
            loss_fxn:  RegularizedLoss object - partially applied loss fxn that
                         [0.0, 1.0] image Variables and labels and outputs a
                         scalar loss variable. Also has a zero_grad method

            REFACTOR WITH BETTER SPECS!
            distance_metric: function that takes two arguments and returns the
                             'distance' between two arguments. Defaults to
                             l2 distance between [0.0, 1.0] images
        """

        super(CW, self).__init__(classifier_net, normalizer, use_gpu=use_gpu)
        self.loss_fxn = loss_fxn
        self.scale_constant = scale_constant
        self.num_bin_search_steps = num_bin_search_steps
        self.num_optim_steps = num_optim_steps
        self.confidence = confidence
        self.use_gpu = use_gpu
        
        if distance_metric_type == 'l2':
            # x, y should be in [0., 1.0] range
            distance_metric = lambda x, y: torch.norm(x - y, 2)
        elif distance_metric_type == 'linf':
            # x, y should be in [0.0, 1.0] range
            distance_metric = lambda x, y: torch.max(torch.abs(x - y))

        elif distance_metric_type == 'lpips':
            # Perceptual distance is a little more involved... not defined here
            # x, y should be in [0., 1.0] range
            dist_model = dm.DistModel(net='alex', use_gpu=self.use_gpu)
            def distance_metric(x, y, dist_model=dist_model):
                xform = lambda im: im * 2.0 - 1.0
                dist = dist_model.forward_var(Variable(xform(x.unsqueeze(0))),
                                              Variable(xform(y.unsqueeze(0))))
                return float(dist)
        self.distance_metric = distance_metric





    @classmethod
    def filter_outputs(cls, output, cutoff_metric=None):
        """ Takes in the dict that is the output of attack and returns a
            tensor that is same shape as output['best_adv_images'] but for each
            image is either the adv image (or if the best distance is higher
            than the supplied cutoff_metric) is the original image
        ARGS:
            output : dict - output of an instance of this.attack(...)
            cutoff_metric: float - if not None is the metric we force cutoffs
                                   for. An attack that has a best distance
                                   higher than this cutoff is not a valid attack
        RETURNS:
            tensor of shape (NxCxHxW) that is combination of
            output['best_adv_images'] and output['original_images']
        """

        output_examples = output['best_adv_images'].clone()
        if cutoff_metric is None:
            return output_examples

        for idx, dist in enumerate(output['best_dist']):
            if dist > cutoff_metric:
                output_examples[idx] = output['original_images'][idx]

        return output_examples



    def _batch_compare(self, example_logits, targets, targeted=False):
        """ Returns a list of indices of valid adversarial examples
        ARGS:
            example_logits: Variable/Tensor (Nx#Classes) - output logits for a
                            batch of images
            targets: Variable/Tensor (N) - each element is a class index for the
                     target class for the i^th example.
            targeted: bool - if True, the 'targets' arg should be the targets
                             we want to hit. If False, 'targets' arg should be
                             the targets we do NOT want to hit
        RETURNS:
            list of indices into example_logits for which the desired confidence
            bound/targeting holds
        """
        # check if the max val is the targets
        target_vals = example_logits.gather(1, targets.view(-1, 1))
        max_vals, max_idxs = torch.max(example_logits, 1)
        max_eq_targets = torch.eq(targets, max_idxs)

        # check margins between max and target_vals
        if targeted:
            max_2_vals, _ = example_logits.kthvalue(2, dim=1)
            good_confidence = torch.gt(max_vals - self.confidence, max_2_vals)
            one_hot_indices = max_eq_targets * good_confidence
        else:
            good_confidence = torch.gt(max_vals.view(-1, 1),
                                       target_vals + self.confidence)
            one_hot_indices = ((1 - max_eq_targets.data).view(-1, 1) *
                               good_confidence.data)

        return [idx for idx, el in enumerate(one_hot_indices) if el[0] == 1]


    def _tanh_transform(self, examples, forward=True):
        """ Converts [0., 1.] examples -> tanh space examples and vice versa
        ARGS:
            examples: Variable/Tensor (NxCxHxW) - either var OR tensor to be
                      transformed
            forward: bool - if True we convert [0., 1.] examples to tanh space
                            and if False we convert tanh -> [0., 1.]
        RETURNS:
            output: <same type as examples>
        """
        if forward:
            # scale to -1, 1
            temp = (examples * 2 - 1) * (1 - 1e-6)
            return torch.log((1 + temp) / (1 - temp)) / 2.
        else:
            return (torch.tanh(examples) + 1) / 2.



    def _optimize_step(self, optimizer, intermed_adv_ex,
                       var_target, var_scale, targeted=False):
        """ Does one step of optimization """

        # Convert back into [0, 1] space and then into classifier space
        optimizer.zero_grad()
        intermed_images = self._tanh_transform(intermed_adv_ex, forward=False)

        # compute loss
        loss = self.loss_fxn.forward(intermed_images, var_target,
                                         scale_constant=var_scale,
                                         targeted=targeted)

        # backprop one step
        if torch.numel(loss) > 1:
            loss = loss.sum()

        loss.backward()
        optimizer.step()

        # return a loss 'average' to determine if we need to stop early
        return loss.data[0]


    def attack(self, examples, original_labels, target_labels=None,
               verbose=True):

        if self.use_gpu:
            self.classifier_net.cuda()
            examples = examples.cuda()
            original_labels = original_labels.cuda()


        self.classifier_net.eval() # ALWAYS EVAL FOR BUILDING ADV EXAMPLES
        
        self.loss_fxn.setup_attack_batch(Variable(examples,
                                                  requires_grad=False))


        num_examples = examples.shape[0]
        best_results = {'best_dist': torch.ones(num_examples) * MAXFLOAT, # NOT SQUARED
                        'best_adv_images': examples.clone(), # [0,1] CWH TENSOR
                        'original_images': examples.clone()
                       }

        ###################################################################
        #   First transform the input to tanh space                       #
        ###################################################################

        # [0,1] images -> [-inf, inf] space through tanh transform
        tanh_examples = self._tanh_transform(examples, forward=True)

        var_intermeds = Variable(tanh_examples, requires_grad=True)


        targeted = target_labels is not None
        if targeted:
            var_targets = Variable(target_labels, requires_grad=False)
        else:
            var_targets = Variable(original_labels, requires_grad=False)

        ####################################################################
        #   Binary search over possible scale constants                    #
        ####################################################################
        var_scale_lo = Variable(torch.ones(num_examples).type(self._dtype) *
                       self.scale_constant).squeeze()

        var_scale = Variable(torch.ones(num_examples, 1).type(self._dtype) *
                             self.scale_constant).squeeze()
        var_scale_hi = Variable(torch.ones(num_examples).type(self._dtype)
<<<<<<< HEAD
                                * 16) # HARDCODED UPPER LIMIT



=======
                                * 16).squeeze() # HARDCODED UPPER LIMIT
        
>>>>>>> a66b0dae
        for bin_search_step in xrange(self.num_bin_search_steps):

            ##############################################################
            #   Optimize with a given scale constant                     #
            ##############################################################
            if verbose:
                print "Starting binary_search_step %02d..." % bin_search_step
            prev_loss = MAXFLOAT
            optimizer = optim.Adam([var_intermeds], lr=0.0005)

            for optim_step in xrange(self.num_optim_steps):

<<<<<<< HEAD
                print "Optim search: %s, %s" % (optim_step, prev_loss)
=======
                if verbose and optim_step > 0 and optim_step % 25 == 0:
                    print "Optim search: %s, %s" % (optim_step, prev_loss)
>>>>>>> a66b0dae
                loss_sum = self._optimize_step(optimizer, var_intermeds,
                                               var_targets, var_scale,
                                               targeted=targeted)

                if loss_sum + 1e-10 > prev_loss * 0.9999:
                    if verbose:
                        print ("...stopping early on binary_search_step %02d "
                               " after %03d iterations" ) % (bin_search_step,
                                                             optim_step)
                    break
                prev_loss = loss_sum
            # End inner optimize loop


            ##########################################################
            #   Update with results from optimization                #
            ##########################################################
            bin_search_output = self.classifier_net.forward(
                                self.normalizer.forward(
                                self._tanh_transform(var_intermeds,
                                                     forward=False)))

            successful_attack_idxs = set(self._batch_compare(bin_search_output,
                                                             var_targets,
                                                             targeted=targeted))

            for example_idx in xrange(num_examples):
                # if successful attack, record best-keepers
                og_example = examples[example_idx]
                adv_example = self._tanh_transform(var_intermeds.data[example_idx],
                                                   forward=False)


                # compute distance between intermeds and originals:


                dist = self.distance_metric(og_example, adv_example)


                if (example_idx in successful_attack_idxs and
                    best_results['best_dist'][example_idx] > dist):
                    best_results['best_dist'][example_idx] = dist

                    #CHECK VOLATILITY HERE
                    best_results['best_adv_images'][example_idx] = adv_example


                # do binary search adjustments
                hi = float(var_scale_hi[example_idx])
                lo = float(var_scale_lo[example_idx])
                current_scale = float(var_scale[example_idx])

                if example_idx in successful_attack_idxs:
                    var_scale_hi[example_idx] = min([hi, current_scale])
                    var_scale[example_idx] = (current_scale + lo) / 2.
                else:
                    var_scale_lo[example_idx] = max([lo, current_scale])
                    var_scale[example_idx] = (current_scale + hi) / 2
            # End update loop

        # End binary search loop
        if verbose:
            num_successful = len([_ for _ in best_results['best_dist']
                                  if _ < MAXFLOAT])
            print "\n Ending attack"
            print "Successful attacks for %03d/%03d examples in CONTINUOUS" %\
                   (num_successful, num_examples)


        self.loss_fxn.cleanup_attack_batch()
        return best_results






<|MERGE_RESOLUTION|>--- conflicted
+++ resolved
@@ -603,7 +603,7 @@
         self.num_optim_steps = num_optim_steps
         self.confidence = confidence
         self.use_gpu = use_gpu
-        
+
         if distance_metric_type == 'l2':
             # x, y should be in [0., 1.0] range
             distance_metric = lambda x, y: torch.norm(x - y, 2)
@@ -740,7 +740,7 @@
 
 
         self.classifier_net.eval() # ALWAYS EVAL FOR BUILDING ADV EXAMPLES
-        
+
         self.loss_fxn.setup_attack_batch(Variable(examples,
                                                   requires_grad=False))
 
@@ -776,15 +776,7 @@
         var_scale = Variable(torch.ones(num_examples, 1).type(self._dtype) *
                              self.scale_constant).squeeze()
         var_scale_hi = Variable(torch.ones(num_examples).type(self._dtype)
-<<<<<<< HEAD
-                                * 16) # HARDCODED UPPER LIMIT
-
-
-
-=======
                                 * 16).squeeze() # HARDCODED UPPER LIMIT
-        
->>>>>>> a66b0dae
         for bin_search_step in xrange(self.num_bin_search_steps):
 
             ##############################################################
@@ -797,12 +789,9 @@
 
             for optim_step in xrange(self.num_optim_steps):
 
-<<<<<<< HEAD
-                print "Optim search: %s, %s" % (optim_step, prev_loss)
-=======
+
                 if verbose and optim_step > 0 and optim_step % 25 == 0:
                     print "Optim search: %s, %s" % (optim_step, prev_loss)
->>>>>>> a66b0dae
                 loss_sum = self._optimize_step(optimizer, var_intermeds,
                                                var_targets, var_scale,
                                                targeted=targeted)
